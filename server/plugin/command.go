package plugin

import (
	"context"
	"fmt"
	"strings"
	"unicode"

	"github.com/google/go-github/v54/github"
	"github.com/pkg/errors"

	"github.com/mattermost/mattermost/server/public/model"
	"github.com/mattermost/mattermost/server/public/plugin"
	"github.com/mattermost/mattermost/server/public/pluginapi/experimental/command"
)

const (
	featureIssueCreation      = "issue_creations"
	featureIssues             = "issues"
	featurePulls              = "pulls"
	featurePullsMerged        = "pulls_merged"
	featurePullsCreated       = "pulls_created"
	featurePushes             = "pushes"
	featureCreates            = "creates"
	featureDeletes            = "deletes"
	featureIssueComments      = "issue_comments"
	featurePullReviews        = "pull_reviews"
	featureStars              = "stars"
	featureReleases           = "releases"
	featureWorkflowFailure    = "workflow_failure"
	featureWorkflowSuccess    = "workflow_success"
	featureDiscussions        = "discussions"
	featureDiscussionComments = "discussion_comments"
)

const (
	PerPageValue = 50
)

var validFeatures = map[string]bool{
	featureIssueCreation:      true,
	featureIssues:             true,
	featurePulls:              true,
	featurePullsMerged:        true,
	featurePullsCreated:       true,
	featurePushes:             true,
	featureCreates:            true,
	featureDeletes:            true,
	featureIssueComments:      true,
	featurePullReviews:        true,
	featureStars:              true,
	featureReleases:           true,
	featureWorkflowFailure:    true,
	featureWorkflowSuccess:    true,
	featureDiscussions:        true,
	featureDiscussionComments: true,
}

type Features string

func (features Features) String() string {
	return string(features)
}

func (features Features) FormattedString() string {
	return "`" + strings.Join(strings.Split(features.String(), ","), "`, `") + "`"
}

func (features Features) ToSlice() []string {
	return strings.Split(string(features), ",")
}

// validateFeatures returns false when 1 or more given features
// are invalid along with a list of the invalid features.
func validateFeatures(features []string) (bool, []string) {
	valid := true
	invalidFeatures := []string{}
	hasLabel := false
	for _, f := range features {
		if _, ok := validFeatures[f]; ok {
			continue
		}
		if strings.HasPrefix(f, "label") {
			hasLabel = true
			continue
		}
		invalidFeatures = append(invalidFeatures, f)
		valid = false
	}
	if valid && hasLabel {
		// must have "pulls" or "issues" in features when using a label
		for _, f := range features {
			if f == featurePulls || f == featureIssues || f == featureIssueCreation {
				return valid, invalidFeatures
			}
		}
		valid = false
	}
	return valid, invalidFeatures
}

// checkFeatureConflict returns false when given features
// cannot be added together along with a list of the conflicting features.
func checkFeatureConflict(fs []string) (bool, []string) {
	if SliceContainsString(fs, featureIssues) && SliceContainsString(fs, featureIssueCreation) {
		return false, []string{featureIssues, featureIssueCreation}
	}
	if SliceContainsString(fs, featurePulls) && SliceContainsString(fs, featurePullsMerged) {
		return false, []string{featurePulls, featurePullsMerged}
	}
	if SliceContainsString(fs, featurePulls) && SliceContainsString(fs, featurePullsCreated) {
		return false, []string{featurePulls, featurePullsCreated}
	}
	return true, nil
}

func (p *Plugin) getCommand(config *Configuration) (*model.Command, error) {
	iconData, err := command.GetIconData(&p.client.System, "assets/icon-bg.svg")
	if err != nil {
		return nil, errors.Wrap(err, "failed to get icon data")
	}

	return &model.Command{
		Trigger:              "forgejo",
		AutoComplete:         true,
		AutoCompleteDesc:     "Available commands: connect, disconnect, todo, subscriptions, issue, me, mute, settings, help, about",
		AutoCompleteHint:     "[command]",
		AutocompleteData:     getAutocompleteData(config),
		AutocompleteIconData: iconData,
	}, nil
}

func (p *Plugin) postCommandResponse(args *model.CommandArgs, text string) {
	post := &model.Post{
		UserId:    p.BotUserID,
		ChannelId: args.ChannelId,
		RootId:    args.RootId,
		Message:   text,
	}
	p.client.Post.SendEphemeralPost(args.UserId, post)
}

func (p *Plugin) getMutedUsernames(userInfo *ForgejoUserInfo) []string {
	var mutedUsernameBytes []byte
	err := p.store.Get(userInfo.UserID+"-muted-users", &mutedUsernameBytes)
	if err != nil {
		return nil
	}
	mutedUsernames := string(mutedUsernameBytes)
	var mutedUsers []string
	if len(mutedUsernames) == 0 {
		return mutedUsers
	}
	mutedUsers = strings.Split(mutedUsernames, ",")
	return mutedUsers
}

<<<<<<< HEAD
func (p *Plugin) handleMuteList(args *model.CommandArgs, userInfo *ForgejoUserInfo) string {
=======
func (p *Plugin) handleMuteList(_ *model.CommandArgs, userInfo *GitHubUserInfo) string {
>>>>>>> 803494b8
	mutedUsernames := p.getMutedUsernames(userInfo)
	var mutedUsers string
	for _, user := range mutedUsernames {
		mutedUsers += fmt.Sprintf("- %v\n", user)
	}
	if len(mutedUsers) == 0 {
		return "You have no muted users"
	}
	return "Your muted users:\n" + mutedUsers
}

func contains(s []string, e string) bool {
	for _, a := range s {
		if a == e {
			return true
		}
	}
	return false
}

<<<<<<< HEAD
func (p *Plugin) handleMuteAdd(args *model.CommandArgs, username string, userInfo *ForgejoUserInfo) string {
=======
func (p *Plugin) handleMuteAdd(_ *model.CommandArgs, username string, userInfo *GitHubUserInfo) string {
>>>>>>> 803494b8
	mutedUsernames := p.getMutedUsernames(userInfo)
	if contains(mutedUsernames, username) {
		return username + " is already muted"
	}

	if strings.Contains(username, ",") {
		return "Invalid username provided"
	}

	var mutedUsers string
	if len(mutedUsernames) > 0 {
		// , is a character not allowed in forgejo usernames so we can split on them
		mutedUsers = strings.Join(mutedUsernames, ",") + "," + username
	} else {
		mutedUsers = username
	}

	_, err := p.store.Set(userInfo.UserID+"-muted-users", []byte(mutedUsers))
	if err != nil {
		return "Error occurred saving list of muted users"
	}

	return fmt.Sprintf("`%v`", username) + " is now muted. You'll no longer receive notifications for comments in your PRs and issues."
}

<<<<<<< HEAD
func (p *Plugin) handleUnmute(args *model.CommandArgs, username string, userInfo *ForgejoUserInfo) string {
=======
func (p *Plugin) handleUnmute(_ *model.CommandArgs, username string, userInfo *GitHubUserInfo) string {
>>>>>>> 803494b8
	mutedUsernames := p.getMutedUsernames(userInfo)
	userToMute := []string{username}
	newMutedList := arrayDifference(mutedUsernames, userToMute)

	_, err := p.store.Set(userInfo.UserID+"-muted-users", []byte(strings.Join(newMutedList, ",")))
	if err != nil {
		return "Error occurred unmuting users"
	}

	return fmt.Sprintf("`%v`", username) + " is no longer muted"
}

<<<<<<< HEAD
func (p *Plugin) handleUnmuteAll(args *model.CommandArgs, userInfo *ForgejoUserInfo) string {
=======
func (p *Plugin) handleUnmuteAll(_ *model.CommandArgs, userInfo *GitHubUserInfo) string {
>>>>>>> 803494b8
	_, err := p.store.Set(userInfo.UserID+"-muted-users", []byte(""))
	if err != nil {
		return "Error occurred unmuting users"
	}

	return "Unmuted all users"
}

func (p *Plugin) handleMuteCommand(_ *plugin.Context, args *model.CommandArgs, parameters []string, userInfo *ForgejoUserInfo) string {
	if len(parameters) == 0 {
		return "Invalid mute command. Available commands are 'list', 'add' and 'delete'."
	}

	command := parameters[0]

	switch {
	case command == "list":
		return p.handleMuteList(args, userInfo)
	case command == "add":
		if len(parameters) != 2 {
			return "Invalid number of parameters supplied to " + command
		}
		return p.handleMuteAdd(args, parameters[1], userInfo)
	case command == "delete":
		if len(parameters) != 2 {
			return "Invalid number of parameters supplied to " + command
		}
		return p.handleUnmute(args, parameters[1], userInfo)
	case command == "delete-all":
		return p.handleUnmuteAll(args, userInfo)
	default:
		return fmt.Sprintf("Unknown subcommand %v", command)
	}
}

// Returns the elements in a, that are not in b
func arrayDifference(a, b []string) []string {
	mb := make(map[string]struct{}, len(b))
	for _, x := range b {
		mb[x] = struct{}{}
	}
	var diff []string
	for _, x := range a {
		if _, found := mb[x]; !found {
			diff = append(diff, x)
		}
	}
	return diff
}

func (p *Plugin) handleSubscribe(c *plugin.Context, args *model.CommandArgs, parameters []string, userInfo *ForgejoUserInfo) string {
	switch {
	case len(parameters) == 0:
		return "Please specify a repository or 'list' command."
	case len(parameters) == 1 && parameters[0] == "list":
		return p.handleSubscriptionsList(c, args, parameters[1:], userInfo)
	default:
		return p.handleSubscribesAdd(c, args, parameters, userInfo)
	}
}

func (p *Plugin) handleSubscriptions(c *plugin.Context, args *model.CommandArgs, parameters []string, userInfo *ForgejoUserInfo) string {
	if len(parameters) == 0 {
		return "Invalid subscribe command. Available commands are 'list', 'add' and 'delete'."
	}

	command := parameters[0]
	parameters = parameters[1:]

	switch {
	case command == "list":
		return p.handleSubscriptionsList(c, args, parameters, userInfo)
	case command == "add":
		return p.handleSubscribesAdd(c, args, parameters, userInfo)
	case command == "delete":
		return p.handleUnsubscribe(c, args, parameters, userInfo)
	default:
		return fmt.Sprintf("Unknown subcommand %v", command)
	}
}

<<<<<<< HEAD
func (p *Plugin) handleSubscriptionsList(_ *plugin.Context, args *model.CommandArgs, parameters []string, _ *ForgejoUserInfo) string {
=======
func (p *Plugin) handleSubscriptionsList(_ *plugin.Context, args *model.CommandArgs, _ []string, _ *GitHubUserInfo) string {
>>>>>>> 803494b8
	txt := ""
	subs, err := p.GetSubscriptionsByChannel(args.ChannelId)
	if err != nil {
		return err.Error()
	}

	if len(subs) == 0 {
		txt = "Currently there are no subscriptions in this channel"
	} else {
		txt = "### Subscriptions in this channel\n"
	}
	for _, sub := range subs {
		subFlags := sub.Flags.String()
		txt += fmt.Sprintf("* `%s` - %s", strings.Trim(sub.Repository, "/"), sub.Features.String())
		if subFlags != "" {
			txt += fmt.Sprintf(" %s", subFlags)
		}
		txt += "\n"
	}

	return txt
}

func (p *Plugin) createPost(channelID, userID, message string) error {
	post := &model.Post{
		ChannelId: channelID,
		UserId:    userID,
		Message:   message,
	}

	if err := p.client.Post.CreatePost(post); err != nil {
		p.client.Log.Warn("Error while creating post", "post", post, "error", err.Error())
		return err
	}

	return nil
}

func (p *Plugin) checkIfConfiguredWebhookExists(ctx context.Context, githubClient *github.Client, repo, owner string) (bool, error) {
	found := false
	opt := &github.ListOptions{
		PerPage: PerPageValue,
	}
	siteURL, err := getSiteURL(p.client)
	if err != nil {
		return false, err
	}

	for {
		var githubHooks []*github.Hook
		var githubResponse *github.Response
		var err error

		if repo == "" {
			githubHooks, githubResponse, err = githubClient.Organizations.ListHooks(ctx, owner, opt)
		} else {
			githubHooks, githubResponse, err = githubClient.Repositories.ListHooks(ctx, owner, repo, opt)
		}

		if err != nil {
			p.client.Log.Warn("Not able to get the list of webhooks", "Owner", owner, "Repo", repo, "error", err.Error())
			return found, err
		}

		for _, hook := range githubHooks {
			if strings.Contains(hook.Config["url"].(string), siteURL) {
				found = true
				break
			}
		}

		if githubResponse.NextPage == 0 {
			break
		}
		opt.Page = githubResponse.NextPage
	}

	return found, nil
}

func (p *Plugin) handleSubscribesAdd(_ *plugin.Context, args *model.CommandArgs, parameters []string, userInfo *ForgejoUserInfo) string {
	const errorNoWebhookFound = "\n**Note:** No webhook was found for this repository or organization. To create one, enter the following slash command `/forgejo setup webhook`"
	subscriptionEvents := Features("pulls,issues,creates,deletes")
	if len(parameters) == 0 {
		return "Please specify a repository."
	}
	config := p.getConfiguration()
	baseURL := config.getBaseURL()

	flags := SubscriptionFlags{}
	if len(parameters) > 1 {
		flagParams := parameters[1:]

		if len(flagParams)%2 != 0 {
			return "Please use the correct format for flags: --<name> <value>"
		}
		for i := 0; i < len(flagParams); i += 2 {
			flag := flagParams[i]
			value := flagParams[i+1]

			if !isFlag(flag) {
				return "Please use the correct format for flags: --<name> <value>"
			}
			parsedFlag := parseFlag(flag)

			if parsedFlag == flagFeatures {
				subscriptionEvents = Features(value)
				continue
			}
			if err := flags.AddFlag(parsedFlag, value); err != nil {
				return fmt.Sprintf("Unsupported value for flag %s", flag)
			}
		}

		fs := subscriptionEvents.ToSlice()

		ok, conflictingFs := checkFeatureConflict(fs)

		if !ok {
			if len(conflictingFs) == 2 {
				return fmt.Sprintf("Feature list cannot contain both %s and %s", conflictingFs[0], conflictingFs[1])
			}
			return fmt.Sprintf("Conflicting feature(s) provided: %s", strings.Join(conflictingFs, ","))
		}

		ok, ifs := validateFeatures(fs)
		if !ok {
			msg := fmt.Sprintf("Invalid feature(s) provided: %s", strings.Join(ifs, ","))
			if len(ifs) == 0 {
				msg = "Feature list must have \"pulls\", \"issues\" or \"issue_creations\" when using a label."
			}
			return msg
		}
	}

	ctx := context.Background()
	githubClient := p.githubConnectUser(ctx, userInfo)
	user, err := p.client.User.Get(args.UserId)
	if err != nil {
		return errors.Wrap(err, "failed to get the user").Error()
	}

	owner, repo := parseOwnerAndRepo(parameters[0], baseURL)
	previousSubscribedEvents, err := p.getSubscribedFeatures(args.ChannelId, owner, repo)
	if err != nil {
		return errors.Wrap(err, "failed to get the subscribed events").Error()
	}

	var previousSubscribedEventMessage string
	if previousSubscribedEvents != "" {
		previousSubscribedEventMessage = fmt.Sprintf("\nThe previous subscription with: %s was overwritten.\n", previousSubscribedEvents.FormattedString())
	}

	if repo == "" {
		if err = p.SubscribeOrg(ctx, githubClient, args.UserId, owner, args.ChannelId, subscriptionEvents, flags); err != nil {
			return errors.Wrap(err, "failed to get the subscribed org").Error()
		}
		orgLink := baseURL + owner
		subscriptionSuccess := fmt.Sprintf("@%v subscribed this channel to [%s](%s) with the following events: %s.", user.Username, owner, orgLink, subscriptionEvents.FormattedString())

		if previousSubscribedEvents != "" {
			subscriptionSuccess += previousSubscribedEventMessage
		}

		if err = p.createPost(args.ChannelId, p.BotUserID, subscriptionSuccess); err != nil {
			return fmt.Sprintf("%s error creating the public post: %s", subscriptionSuccess, err.Error())
		}

		subOrgMsg := fmt.Sprintf("Successfully subscribed to organization %s.", owner)

		found, foundErr := p.checkIfConfiguredWebhookExists(ctx, githubClient, repo, owner)
		if foundErr != nil {
			if strings.Contains(foundErr.Error(), "404 Not Found") {
				// We are not returning an error here and just a subscription success message, as the above error condition occurs when the user is not authorized to access webhooks.
				return ""
			}
			return errors.Wrap(foundErr, "failed to get the list of webhooks").Error()
		}

		if !found {
			subOrgMsg = errorNoWebhookFound
		}
		return subOrgMsg
	}

	if len(flags.ExcludeRepository) > 0 {
		return "Exclude repository feature is only available to subscriptions of an organization."
	}

	if err = p.Subscribe(ctx, githubClient, args.UserId, owner, repo, args.ChannelId, subscriptionEvents, flags); err != nil {
		return errors.Wrap(err, "failed to create a subscription").Error()
	}
	repoLink := config.getBaseURL() + owner + "/" + repo

	msg := fmt.Sprintf("@%v subscribed this channel to [%s/%s](%s) with the following events: %s", user.Username, owner, repo, repoLink, subscriptionEvents.FormattedString())
	if previousSubscribedEvents != "" {
		msg += previousSubscribedEventMessage
	}

	ghRepo, _, err := githubClient.Repositories.Get(ctx, owner, repo)
	if err != nil {
		p.client.Log.Warn("Failed to fetch repository", "error", err.Error())
	} else if ghRepo != nil && ghRepo.GetPrivate() {
		msg += "\n\n**Warning:** You subscribed to a private repository. Anyone with access to this channel will be able to read the events getting posted here."
	}

	if err = p.createPost(args.ChannelId, p.BotUserID, msg); err != nil {
		return fmt.Sprintf("%s\nError creating the public post: %s", msg, err.Error())
	}

	found, err := p.checkIfConfiguredWebhookExists(ctx, githubClient, repo, owner)
	if err != nil {
		if strings.Contains(err.Error(), "404 Not Found") {
			// We are not returning an error here and just a subscription success message, as the above error condition occurs when the user is not authorized to access webhooks.
			return ""
		}
		return errors.Wrap(err, "failed to get the list of webhooks").Error()
	}

	if !found {
		msg = errorNoWebhookFound
	}

	return msg
}

func (p *Plugin) getSubscribedFeatures(channelID, owner, repo string) (Features, error) {
	var previousFeatures Features
	subs, err := p.GetSubscriptionsByChannel(channelID)
	if err != nil {
		return previousFeatures, err
	}

	for _, sub := range subs {
		fullRepoName := repo
		if owner != "" {
			fullRepoName = owner + "/" + repo
		}

		if sub.Repository == fullRepoName {
			previousFeatures = sub.Features
			return previousFeatures, nil
		}
	}

	return previousFeatures, nil
}
func (p *Plugin) handleUnsubscribe(_ *plugin.Context, args *model.CommandArgs, parameters []string, _ *ForgejoUserInfo) string {
	if len(parameters) == 0 {
		return "Please specify a repository."
	}

	repo := parameters[0]
	config := p.getConfiguration()
	owner, repo := parseOwnerAndRepo(repo, config.getBaseURL())
	if owner == "" && repo == "" {
		return "invalid repository"
	}

	owner = strings.ToLower(owner)
	repo = strings.ToLower(repo)
	if err := p.Unsubscribe(args.ChannelId, repo, owner); err != nil {
		p.client.Log.Warn("Failed to unsubscribe", "repo", repo, "error", err.Error())
		return "Encountered an error trying to unsubscribe. Please try again."
	}

	baseURL := config.getBaseURL()
	user, err := p.client.User.Get(args.UserId)
	if err != nil {
		p.client.Log.Warn("Error while fetching user details", "error", err.Error())
		return fmt.Sprintf("error while fetching user details: %s", err.Error())
	}

	unsubscribeMessage := ""
	if repo == "" {
		orgLink := baseURL + owner
		unsubscribeMessage = fmt.Sprintf("@%v unsubscribed this channel from [%s](%s)", user.Username, owner, orgLink)

		if err := p.createPost(args.ChannelId, p.BotUserID, unsubscribeMessage); err != nil {
			return fmt.Sprintf("%s error creating the public post: %s", unsubscribeMessage, err.Error())
		}

		return ""
	}

	repoLink := baseURL + owner + "/" + repo
	unsubscribeMessage = fmt.Sprintf("@%v unsubscribed this channel from [%s/%s](%s)", user.Username, owner, repo, repoLink)

	if err := p.createPost(args.ChannelId, p.BotUserID, unsubscribeMessage); err != nil {
		return fmt.Sprintf("%s error creating the public post: %s", unsubscribeMessage, err.Error())
	}

	return ""
}

func (p *Plugin) handleDisconnect(_ *plugin.Context, args *model.CommandArgs, _ []string, _ *ForgejoUserInfo) string {
	p.disconnectGitHubAccount(args.UserId)
	return "Disconnected your Forgejo account."
}

func (p *Plugin) handleTodo(_ *plugin.Context, _ *model.CommandArgs, _ []string, userInfo *ForgejoUserInfo) string {
	text, err := p.GetToDo(userInfo)
	if err != nil {
		p.client.Log.Warn("Failed get get Todos", "error", err.Error())
		return "Encountered an error getting your to do items."
	}

	return text
}

func (p *Plugin) handleMe(_ *plugin.Context, _ *model.CommandArgs, _ []string, userInfo *ForgejoUserInfo) string {
	githubClient := p.githubConnectUser(context.Background(), userInfo)
	gitUser, _, err := githubClient.Users.Get(context.Background(), "")
	if err != nil {
		return "Encountered an error getting your Forgejo profile."
	}

	text := fmt.Sprintf("You are connected to Forgejo as:\n# [![image](%s =40x40)](%s) [%s](%s)", gitUser.GetAvatarURL(), gitUser.GetHTMLURL(), gitUser.GetLogin(), gitUser.GetHTMLURL())
	return text
}

func (p *Plugin) handleHelp(_ *plugin.Context, _ *model.CommandArgs, _ []string, _ *ForgejoUserInfo) string {
	message, err := renderTemplate("helpText", p.getConfiguration())
	if err != nil {
		p.client.Log.Warn("Failed to render help template", "error", err.Error())
		return "Encountered an error posting help text."
	}

	return "###### Mattermost Forgejo Plugin - Slash Command Help\n" + message
}

func (p *Plugin) handleSettings(_ *plugin.Context, _ *model.CommandArgs, parameters []string, userInfo *ForgejoUserInfo) string {
	if len(parameters) < 2 {
		return "Please specify both a setting and value. Use `/forgejo help` for more usage information."
	}

	setting := parameters[0]
	settingValue := parameters[1]

	switch setting {
	case settingNotifications:
		switch settingValue {
		case settingOn:
			userInfo.Settings.Notifications = true
		case settingOff:
			userInfo.Settings.Notifications = false
		default:
			return "Invalid value. Accepted values are: \"on\" or \"off\"."
		}
	case settingReminders:
		switch settingValue {
		case settingOn:
			userInfo.Settings.DailyReminder = true
			userInfo.Settings.DailyReminderOnChange = false
		case settingOff:
			userInfo.Settings.DailyReminder = false
			userInfo.Settings.DailyReminderOnChange = false
		case settingOnChange:
			userInfo.Settings.DailyReminder = true
			userInfo.Settings.DailyReminderOnChange = true
		default:
			return "Invalid value. Accepted values are: \"on\" or \"off\" or \"on-change\" ."
		}
	default:
		return "Unknown setting " + setting
	}

	if setting == settingNotifications {
		if userInfo.Settings.Notifications {
			err := p.storeGitHubToUserIDMapping(userInfo.ForgejoUsername, userInfo.UserID)
			if err != nil {
				p.client.Log.Warn("Failed to store Forgejo to userID mapping",
					"userID", userInfo.UserID,
					"Forgejo username", userInfo.ForgejoUsername,
					"error", err.Error())
			}
		} else {
			err := p.store.Delete(userInfo.ForgejoUsername + forgejoUsernameKey)
			if err != nil {
				p.client.Log.Warn("Failed to delete Forgejo to userID mapping",
					"userID", userInfo.UserID,
					"Forgejo username", userInfo.ForgejoUsername,
					"error", err.Error())
			}
		}
	}

	err := p.storeGitHubUserInfo(userInfo)
	if err != nil {
		p.client.Log.Warn("Failed to store forgejo user info", "error", err.Error())
		return "Failed to store settings"
	}

	return "Settings updated."
}

func (p *Plugin) handleIssue(_ *plugin.Context, args *model.CommandArgs, parameters []string, userInfo *ForgejoUserInfo) string {
	if len(parameters) == 0 {
		return "Invalid issue command. Available command is 'create'."
	}

	command := parameters[0]
	parameters = parameters[1:]

	switch {
	case command == "create":
		p.openIssueCreateModal(args.UserId, args.ChannelId, strings.Join(parameters, " "))
		return ""
	default:
		return fmt.Sprintf("Unknown subcommand %v", command)
	}
}

func (p *Plugin) handleSetup(_ *plugin.Context, args *model.CommandArgs, parameters []string) string {
	userID := args.UserId
	isSysAdmin, err := p.isAuthorizedSysAdmin(userID)
	if err != nil {
		p.client.Log.Warn("Failed to check if user is System Admin", "error", err.Error())

		return "Error checking user's permissions"
	}

	if !isSysAdmin {
		return "Only System Admins are allowed to set up the plugin."
	}

	if len(parameters) == 0 {
		err = p.flowManager.StartSetupWizard(userID, "")
	} else {
		command := parameters[0]

		switch {
		case command == "oauth":
			err = p.flowManager.StartOauthWizard(userID)
		case command == "webhook":
			err = p.flowManager.StartWebhookWizard(userID)
		case command == "announcement":
			err = p.flowManager.StartAnnouncementWizard(userID)
		default:
			return fmt.Sprintf("Unknown subcommand %v", command)
		}
	}

	if err != nil {
		return err.Error()
	}

	return ""
}

type CommandHandleFunc func(c *plugin.Context, args *model.CommandArgs, parameters []string, userInfo *ForgejoUserInfo) string

func (p *Plugin) isAuthorizedSysAdmin(userID string) (bool, error) {
	user, err := p.client.User.Get(userID)
	if err != nil {
		return false, err
	}
	if !strings.Contains(user.Roles, "system_admin") {
		return false, nil
	}
	return true, nil
}

func (p *Plugin) ExecuteCommand(c *plugin.Context, args *model.CommandArgs) (*model.CommandResponse, *model.AppError) {
	cmd, action, parameters := parseCommand(args.Command)

	if cmd != "/forgejo" {
		return &model.CommandResponse{}, nil
	}

	if action == "about" {
		text, err := command.BuildInfo(model.Manifest{
			Id:      Manifest.Id,
			Version: Manifest.Version,
			Name:    Manifest.Name,
		})
		if err != nil {
			text = errors.Wrap(err, "failed to get build info").Error()
		}
		p.postCommandResponse(args, text)
		return &model.CommandResponse{}, nil
	}

	if action == "setup" {
		message := p.handleSetup(c, args, parameters)
		if message != "" {
			p.postCommandResponse(args, message)
		}
		return &model.CommandResponse{}, nil
	}

	config := p.getConfiguration()

	if validationErr := config.IsValid(); validationErr != nil {
		isSysAdmin, err := p.isAuthorizedSysAdmin(args.UserId)
		var text string
		switch {
		case err != nil:
			text = "Error checking user's permissions"
			p.client.Log.Warn(text, "error", err.Error())
		case isSysAdmin:
			text = fmt.Sprintf("Before using this plugin, you'll need to configure it by running `/forgejo setup`: %s", validationErr.Error())
		default:
			text = "Please contact your system administrator to correctly configure the Forgejo plugin."
		}

		p.postCommandResponse(args, text)
		return &model.CommandResponse{}, nil
	}

	if action == "connect" {
		connectURL, err := buildPluginURL(p.client, "oauth", "connect")
		if err != nil {
			p.postCommandResponse(args, fmt.Sprintf("Encountered an error connecting to Forgejo: %s", err.Error()))
			return &model.CommandResponse{}, nil
		}

		privateAllowed := p.getConfiguration().ConnectToPrivateByDefault
		if len(parameters) > 0 {
			if privateAllowed {
				p.postCommandResponse(args, fmt.Sprintf("Unknown command `%v`. Do you meant `/forgejo connect`?", args.Command))
				return &model.CommandResponse{}, nil
			}

			if len(parameters) != 1 || parameters[0] != "private" {
				p.postCommandResponse(args, fmt.Sprintf("Unknown command `%v`. Do you meant `/forgejo connect private`?", args.Command))
				return &model.CommandResponse{}, nil
			}

			privateAllowed = true
		}

		qparams := ""
		if privateAllowed {
			if !p.getConfiguration().EnablePrivateRepo {
				p.postCommandResponse(args, "Private repositories are disabled. Please ask a System Admin to enabled them.")
				return &model.CommandResponse{}, nil
			}
			qparams = "?private=true"
		}

		msg := fmt.Sprintf("[Click here to link your Forgejo account.](%s%s)", connectURL, qparams)
		p.postCommandResponse(args, msg)
		return &model.CommandResponse{}, nil
	}

	info, apiErr := p.getGitHubUserInfo(args.UserId)
	if apiErr != nil {
		text := "Unknown error."
		if apiErr.ID == apiErrorIDNotConnected {
			text = "You must connect your account to Forgejo first. Either click on the Forgejo logo in the bottom left of the screen or enter `/forgejo connect`."
		}
		p.postCommandResponse(args, text)
		return &model.CommandResponse{}, nil
	}

	if f, ok := p.CommandHandlers[action]; ok {
		message := f(c, args, parameters, info)
		if message != "" {
			p.postCommandResponse(args, message)
		}
		return &model.CommandResponse{}, nil
	}

	p.postCommandResponse(args, fmt.Sprintf("Unknown action %v", action))
	return &model.CommandResponse{}, nil
}

func getAutocompleteData(config *Configuration) *model.AutocompleteData {
	if !config.IsOAuthConfigured() {
		forgejo := model.NewAutocompleteData("forgejo", "[command]", "Available commands: setup, about")

		setup := model.NewAutocompleteData("setup", "", "Set up the Forgejo plugin")
		setup.RoleID = model.SystemAdminRoleId
		forgejo.AddCommand(setup)

		about := command.BuildInfoAutocomplete("about")
		forgejo.AddCommand(about)

		return forgejo
	}

	forgejo := model.NewAutocompleteData("forgejo", "[command]", "Available commands: connect, disconnect, todo, subscriptions, issue, me, mute, settings, help, about")

	connect := model.NewAutocompleteData("connect", "", "Connect your Mattermost account to your Forgejo account")
	if config.EnablePrivateRepo {
		if config.ConnectToPrivateByDefault {
			connect = model.NewAutocompleteData("connect", "", "Connect your Mattermost account to your Forgejo account. Read access to your private repositories will be requested")
		} else {
			private := model.NewAutocompleteData("private", "(optional)", "If used, read access to your private repositories will be requested")
			connect.AddCommand(private)
		}
	}
	forgejo.AddCommand(connect)

	disconnect := model.NewAutocompleteData("disconnect", "", "Disconnect your Mattermost account from your Forgejo account")
	forgejo.AddCommand(disconnect)

	todo := model.NewAutocompleteData("todo", "", "Get a list of unread messages and pull requests awaiting your review")
	forgejo.AddCommand(todo)

	subscriptions := model.NewAutocompleteData("subscriptions", "[command]", "Available commands: list, add, delete")

	subscribeList := model.NewAutocompleteData("list", "", "List the current channel subscriptions")
	subscriptions.AddCommand(subscribeList)

	subscriptionsAdd := model.NewAutocompleteData("add", "[owner/repo] [features] [flags]", "Subscribe the current channel to receive notifications about opened pull requests and issues for an organization or repository. [features] and [flags] are optional arguments")
	subscriptionsAdd.AddTextArgument("Owner/repo to subscribe to", "[owner/repo]", "")
	subscriptionsAdd.AddNamedTextArgument("features", "Comma-delimited list of one or more of: issues, pulls, pulls_merged, pulls_created, pushes, creates, deletes, issue_creations, issue_comments, pull_reviews, releases, workflow_success, workflow_failure, discussions, discussion_comments, label:\"<labelname>\". Defaults to pulls,issues,creates,deletes", "", `/[^,-\s]+(,[^,-\s]+)*/`, false)

	if config.ForgejoOrg != "" {
		subscriptionsAdd.AddNamedStaticListArgument("exclude-org-member", "Events triggered by organization members will not be delivered (the organization config should be set, otherwise this flag has not effect)", false, []model.AutocompleteListItem{
			{
				Item:     "true",
				HelpText: "Exclude posts from members of the configured organization",
			},
			{
				Item:     "false",
				HelpText: "Include posts from members of the configured organization",
			},
		})
	}

	subscriptionsAdd.AddNamedStaticListArgument("render-style", "Determine the rendering style of various notifications.", false, []model.AutocompleteListItem{
		{
			Item:     "default",
			HelpText: "The default rendering style for all notifications (includes all information).",
		},
		{
			Item:     "skip-body",
			HelpText: "Skips the body part of various long notifications that have a body (e.g. new PRs and new issues).",
		},
		{
			Item:     "collapsed",
			HelpText: "Notifications come in a one-line format, without enlarged fonts or advanced layouts.",
		},
	})

	subscriptionsAdd.AddNamedTextArgument("exclude", "Comma separated list of the repositories to exclude getting the notifications. Only supported for subscriptions to an organization", "", `/[^,-\s]+(,[^,-\s]+)*/`, false)

	subscriptions.AddCommand(subscriptionsAdd)
	subscriptionsDelete := model.NewAutocompleteData("delete", "[owner/repo]", "Unsubscribe the current channel from an organization or repository")
	subscriptionsDelete.AddTextArgument("Owner/repo to unsubscribe from", "[owner/repo]", "")
	subscriptions.AddCommand(subscriptionsDelete)

	forgejo.AddCommand(subscriptions)

	issue := model.NewAutocompleteData("issue", "[command]", "Available commands: create")

	issueCreate := model.NewAutocompleteData("create", "[title]", "Open a dialog to create a new issue in Forgejo, using the title if provided")
	issueCreate.AddTextArgument("Title for the Forgejo issue", "[title]", "")
	issue.AddCommand(issueCreate)

	forgejo.AddCommand(issue)

	me := model.NewAutocompleteData("me", "", "Display the connected Forgejo account")
	forgejo.AddCommand(me)

	mute := model.NewAutocompleteData("mute", "[command]", "Available commands: list, add, delete, delete-all")

	muteAdd := model.NewAutocompleteData("add", "[forgejo username]", "Mute notifications from the provided Forgejo user")
	muteAdd.AddTextArgument("Forgejo user to mute", "[username]", "")
	mute.AddCommand(muteAdd)

	muteDelete := model.NewAutocompleteData("delete", "[forgejo username]", "Unmute notifications from the provided Forgejo user")
	muteDelete.AddTextArgument("Forgejo user to unmute", "[username]", "")
	mute.AddCommand(muteDelete)

	forgejo.AddCommand(mute)

	muteDeleteAll := model.NewAutocompleteData("delete-all", "", "Unmute all muted Forgejo users")
	mute.AddCommand(muteDeleteAll)

	muteList := model.NewAutocompleteData("list", "", "List muted Forgejo users")
	mute.AddCommand(muteList)

	settings := model.NewAutocompleteData("settings", "[setting] [value]", "Update your user settings")

	settingNotifications := model.NewAutocompleteData("notifications", "", "Turn notifications on/off")
	settingValue := []model.AutocompleteListItem{{
		HelpText: "Turn notifications on",
		Item:     "on",
	}, {
		HelpText: "Turn notifications off",
		Item:     "off",
	}}
	settingNotifications.AddStaticListArgument("", true, settingValue)
	settings.AddCommand(settingNotifications)

	remainderNotifications := model.NewAutocompleteData("reminders", "", "Turn notifications on/off")
	settingValue = []model.AutocompleteListItem{{
		HelpText: "Turn reminders on",
		Item:     "on",
	}, {
		HelpText: "Turn reminders off",
		Item:     "off",
	}, {
		HelpText: "Turn reminders on, but only get reminders if any changes have occurred since the previous day's reminder",
		Item:     settingOnChange,
	}}
	remainderNotifications.AddStaticListArgument("", true, settingValue)
	settings.AddCommand(remainderNotifications)

	forgejo.AddCommand(settings)

	setup := model.NewAutocompleteData("setup", "[command]", "Available commands: oauth, webhook, announcement")
	setup.RoleID = model.SystemAdminRoleId
	setup.AddCommand(model.NewAutocompleteData("oauth", "", "Set up the OAuth2 Application in Forgejo"))
	setup.AddCommand(model.NewAutocompleteData("webhook", "", "Create a webhook from Forgejo to Mattermost"))
	setup.AddCommand(model.NewAutocompleteData("announcement", "", "Announce to your team that they can use Forgejo integration"))
	forgejo.AddCommand(setup)

	help := model.NewAutocompleteData("help", "", "Display Slash Command help text")
	forgejo.AddCommand(help)

	about := command.BuildInfoAutocomplete("about")
	forgejo.AddCommand(about)

	return forgejo
}

// parseCommand parses the entire command input string and retrieves the command, action and parameters
func parseCommand(input string) (command, action string, parameters []string) {
	split := make([]string, 0)
	current := ""
	inQuotes := false

	for _, char := range input {
		if unicode.IsSpace(char) {
			// keep whitespaces that are inside double qoutes
			if inQuotes {
				current += " "
				continue
			}

			// ignore successive whitespaces that are outside of double quotes
			if len(current) == 0 && !inQuotes {
				continue
			}

			// append the current word to the list & move on to the next word/expression
			split = append(split, current)
			current = ""
			continue
		}

		// append the current character to the current word
		current += string(char)

		if char == '"' {
			inQuotes = !inQuotes
		}
	}

	// append the last word/expression to the list
	if len(current) > 0 {
		split = append(split, current)
	}

	command = split[0]

	if len(split) > 1 {
		action = split[1]
	}

	if len(split) > 2 {
		parameters = split[2:]
	}

	return command, action, parameters
}

func SliceContainsString(a []string, x string) bool {
	for _, n := range a {
		if x == n {
			return true
		}
	}
	return false
}<|MERGE_RESOLUTION|>--- conflicted
+++ resolved
@@ -155,11 +155,7 @@
 	return mutedUsers
 }
 
-<<<<<<< HEAD
-func (p *Plugin) handleMuteList(args *model.CommandArgs, userInfo *ForgejoUserInfo) string {
-=======
-func (p *Plugin) handleMuteList(_ *model.CommandArgs, userInfo *GitHubUserInfo) string {
->>>>>>> 803494b8
+func (p *Plugin) handleMuteList(_ *model.CommandArgs, userInfo *ForgejoUserInfo) string {
 	mutedUsernames := p.getMutedUsernames(userInfo)
 	var mutedUsers string
 	for _, user := range mutedUsernames {
@@ -180,11 +176,7 @@
 	return false
 }
 
-<<<<<<< HEAD
-func (p *Plugin) handleMuteAdd(args *model.CommandArgs, username string, userInfo *ForgejoUserInfo) string {
-=======
-func (p *Plugin) handleMuteAdd(_ *model.CommandArgs, username string, userInfo *GitHubUserInfo) string {
->>>>>>> 803494b8
+func (p *Plugin) handleMuteAdd(_ *model.CommandArgs, username string, userInfo *ForgejoUserInfo) string {
 	mutedUsernames := p.getMutedUsernames(userInfo)
 	if contains(mutedUsernames, username) {
 		return username + " is already muted"
@@ -210,11 +202,7 @@
 	return fmt.Sprintf("`%v`", username) + " is now muted. You'll no longer receive notifications for comments in your PRs and issues."
 }
 
-<<<<<<< HEAD
-func (p *Plugin) handleUnmute(args *model.CommandArgs, username string, userInfo *ForgejoUserInfo) string {
-=======
-func (p *Plugin) handleUnmute(_ *model.CommandArgs, username string, userInfo *GitHubUserInfo) string {
->>>>>>> 803494b8
+func (p *Plugin) handleUnmute(_ *model.CommandArgs, username string, userInfo *ForgejoUserInfo) string {
 	mutedUsernames := p.getMutedUsernames(userInfo)
 	userToMute := []string{username}
 	newMutedList := arrayDifference(mutedUsernames, userToMute)
@@ -227,11 +215,7 @@
 	return fmt.Sprintf("`%v`", username) + " is no longer muted"
 }
 
-<<<<<<< HEAD
-func (p *Plugin) handleUnmuteAll(args *model.CommandArgs, userInfo *ForgejoUserInfo) string {
-=======
-func (p *Plugin) handleUnmuteAll(_ *model.CommandArgs, userInfo *GitHubUserInfo) string {
->>>>>>> 803494b8
+func (p *Plugin) handleUnmuteAll(_ *model.CommandArgs, userInfo *ForgejoUserInfo) string {
 	_, err := p.store.Set(userInfo.UserID+"-muted-users", []byte(""))
 	if err != nil {
 		return "Error occurred unmuting users"
@@ -313,11 +297,7 @@
 	}
 }
 
-<<<<<<< HEAD
-func (p *Plugin) handleSubscriptionsList(_ *plugin.Context, args *model.CommandArgs, parameters []string, _ *ForgejoUserInfo) string {
-=======
-func (p *Plugin) handleSubscriptionsList(_ *plugin.Context, args *model.CommandArgs, _ []string, _ *GitHubUserInfo) string {
->>>>>>> 803494b8
+func (p *Plugin) handleSubscriptionsList(_ *plugin.Context, args *model.CommandArgs, _ []string, _ *ForgejoUserInfo) string {
 	txt := ""
 	subs, err := p.GetSubscriptionsByChannel(args.ChannelId)
 	if err != nil {
