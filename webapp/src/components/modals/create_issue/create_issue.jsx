--- conflicted
+++ resolved
@@ -225,13 +225,7 @@
                 backdrop='static'
             >
                 <Modal.Header closeButton={true}>
-<<<<<<< HEAD
-                    <Modal.Title>
-                        {'Create Forgejo Issue'}
-                    </Modal.Title>
-=======
-                    <Modal.Title>{'Create GitHub Issue'}</Modal.Title>
->>>>>>> 803494b8
+                    <Modal.Title>{'Create Forgejo Issue'}</Modal.Title>
                 </Modal.Header>
                 <form
                     role='form'
